ARG REXDB_TAG=2019.11.12

FROM rexdb/build:$REXDB_TAG AS build

WORKDIR /app

COPY Makefile* /app/
COPY pip.conf /app/
COPY src /app/src/
COPY js /app/js/

RUN make dist-local && \
    rm -f Makefile* pip.conf && \
    rm -rf src js


FROM rexdb/runtime:$REXDB_TAG

ARG APPLICATION_VERSION=DEVELOPMENT

WORKDIR /app

CMD ["/app/bin/rex"]

COPY --from=build app /app/

<<<<<<< HEAD
RUN echo "${APPLICATION_VERSION}" > /app/APPLICATION_VERSION
=======
RUN /app/bin/rex
>>>>>>> 2ce99353

ENV PATH "/app/bin:${PATH}"

LABEL org.opencontainers.image.version=${APPLICATION_VERSION}
<|MERGE_RESOLUTION|>--- conflicted
+++ resolved
@@ -24,11 +24,9 @@
 
 COPY --from=build app /app/
 
-<<<<<<< HEAD
 RUN echo "${APPLICATION_VERSION}" > /app/APPLICATION_VERSION
-=======
+
 RUN /app/bin/rex
->>>>>>> 2ce99353
 
 ENV PATH "/app/bin:${PATH}"
 
